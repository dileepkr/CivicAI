--- conflicted
+++ resolved
@@ -1,10 +1,10 @@
-<<<<<<< HEAD
-# CivicAI - Dynamic Policy Analysis & Debate System
-
-An intelligent multi-agent system for policy analysis and stakeholder debate using CrewAI, Gemini API, Serper search, and advanced natural language processing.
+# CivicAI - Comprehensive Policy Analysis & Civic Engagement Platform
+
+A sophisticated multi-agent system that combines dynamic policy analysis, stakeholder debate facilitation, and intelligent policy discovery across multiple levels of government. Built with CrewAI framework, supporting both Gemini API/Serper search and Exa API for comprehensive civic engagement.
 
 ## 🚀 Features
 
+### 📊 **Dynamic Policy Analysis & Debate**
 - **📁 Local Policy Analysis**: Read and analyze policy documents from local files
 - **🤖 Dynamic Agent Creation**: Automatically create specialized agents for each stakeholder
 - **🧠 AI-Powered Stakeholder Identification**: Use Gemini API to identify key stakeholders
@@ -13,67 +13,136 @@
 - **🎭 Automated Debate Facilitation**: Agents debate policy implications and generate balanced summaries
 - **🔍 Advanced Web Search**: Serper-powered web search for comprehensive policy research
 
+### 🏛️ **Multi-Level Policy Discovery**
+- **Multi-Level Government Search**: Federal, State (California), Local (San Francisco)
+- **Intelligent Policy Classification**: Automated domain and stakeholder impact analysis
+- **Real-time Discovery**: Up-to-date policy information from government sources
+- **Stakeholder-Aware**: Personalized policy relevance based on user roles
+- **Multi-Agent Architecture**: Scalable CrewAI-based design
+
 ## 🛠️ Setup
 
 ### Prerequisites
 - Python 3.10+
-- Gemini API key
-- Serper API key
+- UV package manager (recommended) or pip
+- API keys: Gemini API, Serper API, and/or Exa API
 
 ### Installation
 
-1. **Clone and navigate to the project**
-   ```bash
-   cd CivicAI
-   ```
-
-2. **Install dependencies**
-   ```bash
-   pip install -e .
-   ```
-
-3. **Set up environment variables**
-   Create a `.env` file in the root directory:
-   ```env
-   GEMINI_API_KEY=your_gemini_api_key_here
-   SERPER_API_KEY=your_serper_api_key_here
-   POLICY_DATA_PATH=./test_data
-   KNOWLEDGE_BASE_PATH=./knowledge
-   DEBUG=True
-   VERBOSE=True
-   ```
+#### Option 1: UV (Recommended)
+Install [UV](https://docs.astral.sh/uv/) - the fast Python package manager:
+
+```bash
+# On macOS/Linux
+curl -LsSf https://astral.sh/uv/install.sh | sh
+
+# On Windows
+powershell -c "irm https://astral.sh/uv/install.ps1 | iex"
+```
+
+Then install dependencies:
+```bash
+# Clone the repository
+git clone <repository-url>
+cd CivicAI
+
+# Install dependencies with UV
+uv sync
+
+# Install with development dependencies
+uv sync --extra dev
+```
+
+#### Option 2: Pip (Fallback)
+```bash
+cd CivicAI
+pip install -e .
+```
+
+### Configuration
+
+1. Copy `.env.example` to `.env`
+2. Add your API keys:
+```env
+# For debate system
+GEMINI_API_KEY=your_gemini_api_key_here
+SERPER_API_KEY=your_serper_api_key_here
+
+# For policy discovery
+EXA_API_KEY=your_exa_api_key_here
+
+# Optional configuration
+POLICY_DATA_PATH=./test_data
+KNOWLEDGE_BASE_PATH=./knowledge
+DEBUG=True
+VERBOSE=True
+```
 
 ## 🚀 Usage
 
-### Basic Analysis
+### Policy Analysis & Debate System
+
+#### Basic Analysis
 ```bash
 python main.py run policy_1
 ```
 
-### Enhanced Analysis with Dynamic Agents
+#### Enhanced Analysis with Dynamic Agents
 ```bash
 python main.py dynamic policy_1
 ```
 
-### Structured Policy Debate
+#### Structured Policy Debate
 ```bash
 python main.py debate policy_1
 ```
 *Conducts structured debates between stakeholder agents using A2A protocols*
 
-### Demo
+#### Demo
 ```bash
 python demo.py
 ```
 *Demonstrates all features including debate system*
 
-### Available Commands
+#### Available Commands
 - `run` - Basic policy analysis
 - `dynamic` - Enhanced analysis with dynamic stakeholder agents
 - `debate` - Structured debate with A2A protocols
 - `train` - Train the crew with custom data
 - `replay` - Replay specific tasks
 - `test` - Test crew performance
+
+### Policy Discovery System
+
+#### Quick Test
+```bash
+# Run the policy discovery example
+uv run python policy_discovery/example.py
+
+# Or with make
+make run-example
+```
+
+#### Development Commands
+```bash
+# View all commands
+make help
+
+# Development setup
+make dev-setup
+
+# Run tests and quality checks
+make test
+make lint
+make type-check
+make check        # Run all checks
+
+# Format code
+make format
+
+# Clean up
+make clean
+```
 
 ## 📁 Policy File Format
 
@@ -100,7 +169,7 @@
 ### 1. **Policy Discovery Agent**
 - Reads local policy files from `test_data/`
 - Extracts policy text and metadata
-- Uses Serper search for additional policy context and research
+- Uses Serper search and/or Exa API for additional policy context and research
 - Prepares content for analysis
 
 ### 2. **Stakeholder Identification**
@@ -115,7 +184,7 @@
 
 ### 4. **Research & Analysis**
 - Each stakeholder agent researches policy impacts
-- Uses Serper search for comprehensive web research
+- Uses multiple search APIs for comprehensive web research
 - Generates perspective-specific arguments
 - Stores findings in individual knowledge bases
 
@@ -156,22 +225,9 @@
 ### API Integration
 - **Gemini API**: Advanced language understanding
 - **Serper API**: Web search and research
+- **Exa API**: Intelligent policy discovery
 - **CrewAI**: Multi-agent orchestration
 - **Web Scraping**: Additional content extraction
-
-## 🎯 Enhanced Features
-
-### 📊 **Dynamic Stakeholder Analysis**
-- AI-powered stakeholder identification using Gemini API
-- Automatic creation of specialized agents for each stakeholder perspective
-- Individual knowledge bases for research storage and retrieval
-- Structured policy impact analysis with validated JSON outputs
-
-### 🔍 **Comprehensive Research Tools**
-- **PolicyFileReader**: Reads local policy files with structured data validation
-- **StakeholderIdentifier**: Uses AI to identify affected parties and their interests
-- **StakeholderResearcher**: Conducts detailed analysis from each stakeholder's perspective
-- **KnowledgeBaseManager**: Stores and retrieves research findings with version control
 
 ### 🎭 **Structured Debate System**
 - **DebateModerator**: Unbiased agent that analyzes topics and guides discussions
@@ -179,11 +235,6 @@
 - **ArgumentGenerator**: Creates evidence-based arguments from stakeholder perspectives
 - **A2AMessenger**: Facilitates structured Agent-to-Agent communication
 - **A2A Protocols**: Ensures proper argumentative framework and communication flow
-
-### 🌐 **Web Research Integration**
-- Powered by Serper search API for comprehensive web research
-- Scrapes relevant websites for additional policy context
-- Combines local policy analysis with current web information
 
 ## 🎯 Example: San Francisco Soft Story Retrofit
 
@@ -237,8 +288,19 @@
 You'll need to obtain API keys from:
 - **Gemini API**: Get your key from Google AI Studio
 - **Serper API**: Get your key from Serper.dev
-
-Add both keys to your `.env` file for the system to function properly.
+- **Exa API**: Get your key from Exa.ai
+
+Add the keys to your `.env` file for the system to function properly.
+
+## 🏗️ Project Structure
+
+- `policy_discovery/` - Core policy discovery module
+- `src/dynamic_crew/` - Dynamic debate system components
+- `pyproject.toml` - Project configuration
+- `Makefile` - Development automation
+- `uv.lock` - Dependency lock file
+- `knowledge/` - Knowledge base storage
+- `test_data/` - Sample policy documents
 
 ## 🤝 Contributing
 
@@ -250,114 +312,12 @@
 - Advanced search and research capabilities
 - Additional search providers (Exa, Tavily, etc.)
 
-## 📄 License
-
-See LICENSE file for details.
-=======
-# CivicAI
-
-Multi-Agent Civic Policy Discovery and Engagement Platform
-
-## Overview
-
-CivicAI is a sophisticated multi-agent system that enables intelligent policy discovery and civic engagement across multiple levels of government. Using CrewAI framework and Exa API, it provides stakeholder-aware policy analysis for informed civic participation.
-
-## Quick Start
-
-### Prerequisites
-
-Install [UV](https://docs.astral.sh/uv/) - the fast Python package manager:
-
-```bash
-# On macOS/Linux
-curl -LsSf https://astral.sh/uv/install.sh | sh
-
-# On Windows
-powershell -c "irm https://astral.sh/uv/install.ps1 | iex"
-```
-
-### Installation
-
-```bash
-# Clone the repository
-git clone <repository-url>
-cd CivicAI
-
-# Install dependencies with UV
-uv sync
-
-# Install with development dependencies
-uv sync --extra dev
-
-# Or use pip (fallback)
-pip install -e .
-```
-
-### Configuration
-
-1. Copy `.env.example` to `.env`
-2. Add your Exa API key:
-```bash
-EXA_API_KEY=your_exa_api_key_here
-```
-
-### Quick Test
-
-```bash
-# Run the policy discovery example
-uv run python policy_discovery/example.py
-
-# Or with make
-make run-example
-```
-
-## Features
-
-- **Multi-Level Government Search**: Federal, State (California), Local (San Francisco)
-- **Intelligent Policy Classification**: Automated domain and stakeholder impact analysis
-- **Real-time Discovery**: Up-to-date policy information from government sources
-- **Stakeholder-Aware**: Personalized policy relevance based on user roles
-- **Multi-Agent Architecture**: Scalable CrewAI-based design
-
-## Development
-
-### Available Commands
-
-```bash
-# View all commands
-make help
-
-# Development setup
-make dev-setup
-
-# Run tests and quality checks
-make test
-make lint
-make type-check
-make check        # Run all checks
-
-# Format code
-make format
-
-# Clean up
-make clean
-```
-
-### Project Structure
-
-- `policy_discovery/` - Core policy discovery module
-- `pyproject.toml` - UV project configuration
-- `Makefile` - Development automation
-- `uv.lock` - Dependency lock file
-
-## Contributing
-
+### Development Setup
 1. Set up development environment: `make dev-setup`
 2. Make your changes
 3. Run quality checks: `make check`
 4. Submit a pull request
 
-## License
-
-This project is part of the CivicAI platform for enhancing civic engagement through AI-powered policy discovery and analysis.
->>>>>>> 87da7a98
+## 📄 License
+
+See LICENSE file for details.